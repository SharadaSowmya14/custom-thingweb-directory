--- conflicted
+++ resolved
@@ -151,13 +151,8 @@
 Method: GET
 URI Template: /td-lookup/{ep,sem}
 URI Template Parameter:   
-<<<<<<< HEAD
   lookup-type := {ep, sem, rdf} (Mandatory). Used to select the kind of lookup to perform (endpoint or semantic). The first type is used to lookup TD’s by endpoint. The second type is used to lookup based on SPARQL query or a full text search query. The third type is used to lookup the unit values of a given RDF property.
   ep := Endpoint name (Optional). Use for endpoint lookups. It is the name given to the TD on registration (see POST method), and returned in the response content. If not specified all TDs are listed, otherwise it is used as a filter. Ex.: /td/1a23bc.
-=======
-  lookup-type := {ep, sem} (Mandatory). Used to select the kind of lookup to perform (endpoint or semantic). The first type is used to lookup TD’s by endpoint. The second type is used to lookup based on SPARQL query or a full text search query.
-  ep := Endpoint name (Optional). Use for endpoint lookups. If not specified all TDs are listed, otherwise it is used as a filter.
->>>>>>> 7b10eed2
   query := SPARQL query encoded as URI. Used for semantic lookups.
   text := Full text search query. Used for semantic lookups.
 Content-Type: application/ld+json
