--- conflicted
+++ resolved
@@ -58,11 +58,8 @@
 
 }
 
-<<<<<<< HEAD
 version = '0.4'
-=======
 version = '0.3'
->>>>>>> 425c6020
 group = 'de.thingweb'
 
 publishing {
